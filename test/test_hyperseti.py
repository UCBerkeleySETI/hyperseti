<<<<<<< HEAD
from hyperseti.dedoppler import dedoppler, apply_boxcar, normalize

from hyperseti.hits import hitsearch

=======
from hyperseti import dedoppler, run_pipeline, apply_boxcar, normalize, merge_hits, hitsearch
>>>>>>> 9dd07195
from hyperseti.data_array import from_fil

from astropy import units as u
import setigen as stg
import pylab as plt
import numpy as np

from hyperseti.plotting import imshow_dedopp, imshow_waterfall, overlay_hits
from file_defs import synthetic_fil

import logbook
import hyperseti
hyperseti.dedoppler.logger.level = logbook.DEBUG

def test_dedoppler():
    """ Basic tests of the dedoppler functionality """

    # zero drift test, no normalization
    test_data = np.ones(shape=(32, 1, 1024))
    test_data[:, :, 511] = 10
<<<<<<< HEAD
    
    metadata = {'frequency_start': 1000*u.MHz, 
                'time_step': 1.0*u.s, 
                'frequency_step': 1.0*u.Hz}
    
    dedopp, metadata = dedoppler(test_data, metadata, boxcar_size=1,
                                 max_dd=1.0)
    print(type(dedopp))
    print(dedopp.data)
    print(np.max(dedopp.data), np.sum(test_data[:, :, 511]))
    assert np.max(dedopp.data) == np.sum(test_data[:, :, 511])
    
=======

    metadata = {'fch1': 1000*u.MHz,
            'dt': 1.0*u.s,
            'df': 1.0*u.Hz}

    dedopp, metadata = dedoppler(test_data, metadata, boxcar_size=1,
                                 max_dd=1.0)

    assert np.max(dedopp) == np.sum(test_data[:, :, 511])
>>>>>>> 9dd07195



    for dr_test in (0.0, 0.1, 0.5, -0.25, -0.5):
        # single drifting tone
        frame = stg.Frame(fchans=2**10*u.pixel, tchans=32*u.pixel,
<<<<<<< HEAD
                  df=metadata['frequency_step'], dt=metadata['time_step'], fch1=metadata['frequency_start'])
    
        tone = {'f_start': frame.get_frequency(index=500), 'drift_rate': dr_test * u.Hz / u.s, 'snr': 500, 'width': metadata['frequency_step']}
=======
                  df=metadata['df'], dt=metadata['dt'], fch1=metadata['fch1'])

        tone = {'f_start': frame.get_frequency(index=500), 'drift_rate': dr_test * u.Hz / u.s, 'snr': 500, 'width': metadata['df']}
>>>>>>> 9dd07195
        frame.add_noise(x_mean=1, noise_type='chi2')

        frame.add_signal(stg.constant_path(f_start=tone['f_start'],
                                                    drift_rate=tone['drift_rate']),
                                  stg.constant_t_profile(level=frame.get_intensity(snr=tone['snr'])),
                                  stg.gaussian_f_profile(width=tone['width']),
                                  stg.constant_bp_profile(level=1))

        frame.save_fil(filename=synthetic_fil)
        print(f"Running dedoppler on {dr_test}")
        darray = from_fil(synthetic_fil)
        dedopp, metadata = dedoppler(darray, boxcar_size=1, max_dd=1.0, return_space='cpu')

        # Manual dedoppler search -- just find max channel (only works if S/N is good)
        manual_dd_tot = 0
        for ii in range(darray.data.shape[0]):
            manual_dd_tot += np.max(darray.data[ii])
        imshow_dedopp(dedopp, show_colorbar=False)

        maxpixel = np.argmax(dedopp.data)
        mdrift, mchan = (maxpixel // 1024, maxpixel % 1024)
<<<<<<< HEAD
        optimal_drift = metadata['drift_rates'][mdrift].value
        maxpixel_val = np.max(dedopp.data)
        
=======
        optimal_drift = metadata['drift_trials'][mdrift]
        maxpixel_val = np.max(dedopp)

>>>>>>> 9dd07195
        frac_recovered = (maxpixel_val / manual_dd_tot)

        print(f"Inserted drift rate:  {tone['drift_rate']} \tSUM: {manual_dd_tot:2.2f}")
        print(f"Recovered drift rate: {optimal_drift} Hz / s \tSUM: {maxpixel_val:2.2f}\n")

        # Channel should detected at +/- 1 chan
<<<<<<< HEAD
        print(mdrift, mchan)
        #assert np.abs(mchan - 500) <= 1
        
=======
        assert np.abs(mchan - 500) <= 1

>>>>>>> 9dd07195
        # Drift rate should be detected +/- 1 drift resolution
        assert np.abs(optimal_drift - dr_test) <= 1.01*np.abs(metadata['drift_rate_step'].value)

        # Recovered signal sum should be close to manual method
        assert 1.001 >= frac_recovered >= 0.825

    # Finish off figure plotting
    plt.colorbar()
    plt.savefig('docs/figs/test_dedoppler.png')
    plt.show()

def test_dedoppler_boxcar():
    """ Test that boxcar averaging works as expected """
    def generate_drifting_tone(n_chan, n_timesteps, n_drift_per_step, n_beams=1, sigval=10):
        """ Simple tone generator to generate smeared tones """
        bg = np.zeros((n_timesteps, n_beams, n_chan))

        for ii in range(0, bg.shape[0]):
            for nd in range(n_drift_per_step):
                z = n_drift_per_step * ii + nd
                bg[ii, :, bg.shape[2]//2 + z] = sigval / n_drift_per_step
        return bg

    def maxhold_dedoppler(data):
        """ A simple and crappy dedoppler algorithm

        Finds the top value in each timestep and adds together.
        This method only works for single channel tones with high SNR
        """
        manual_dd_tot = 0
        for ii in range(bg.shape[0]):
            manual_dd_tot += np.max(bg[ii])
        return manual_dd_tot

    # Drift rate of 2 channels / integration
    # To simulate channel smearing
    metadata = {'fch1': 1000*u.MHz, 'dt': 1.0*u.s, 'df': 1.0*u.Hz}

    bg = generate_drifting_tone(n_chan=256, n_timesteps=32, n_drift_per_step=2, sigval=10)
    print(f"Total power in frame: {np.sum(bg)}")

    # Compute dedoppler using basic maxhold method
    maxhold_res = maxhold_dedoppler(bg)
    print(f"MAXHOLD recovered power: {maxhold_res}")

    # With boxcar_size = 1 we should recover 160
    dedopp, metadata = dedoppler(bg, metadata, boxcar_size=1,
                                 max_dd=2.0)

    maxpixel = np.argmax(dedopp)
    mdrift, mchan = (maxpixel // 1024, maxpixel % 1024)
    maxpixel_val = np.max(dedopp)
    print(f"dedopp recovered power (boxcar 1): {maxpixel_val}")
    assert maxpixel_val == maxhold_res

    # With boxcar_size = 2 we should recover 320 (full amount)
    metadata = {'fch1': 1000*u.MHz, 'dt': 1.0*u.s, 'df': 1.0*u.Hz}
    dedopp, metadata = dedoppler(bg, metadata, boxcar_size=2,
                                 max_dd=4.0)

    maxpixel = np.argmax(dedopp)
    mdrift, mchan = (maxpixel // 1024, maxpixel % 1024) # <----------- UNUSED
    maxpixel_val = np.max(dedopp)
    print(f"dedopp recovered power (boxcar 2): {maxpixel_val}")
    assert maxpixel_val == np.sum(bg)

    # plot
    plt.figure(figsize=(10, 4))
    plt.subplot(1,2,1)
    imshow_waterfall(bg, metadata)
    plt.subplot(1,2,2)
    imshow_dedopp(dedopp, metadata, 'channel', 'driftrate')
    plt.savefig('docs/figs/test_dedoppler_boxcar.png')
    plt.show()


def test_hitsearch():
    """ Test the hit search routines """
    n_timesteps = 32
    n_chan = 4096
    signal_bw = 16

    # Create test data
    metadata = {'fch1': 1000*u.MHz, 'dt': 1.0*u.s, 'df': 1.0*u.Hz}
    frame = stg.Frame(fchans=n_chan*u.pixel, tchans=n_timesteps*u.pixel,
              df=metadata['df'], dt=metadata['dt'], fch1=metadata['fch1'])
    frame.add_noise(x_mean=0, x_std=1, noise_type='gaussian')

    frame.save_fil(filename=synthetic_fil)
    darray = from_fil(synthetic_fil)

    # Add a signal with bandwidth into the data, SNR of 1000
    for ii in range(signal_bw):
        darray.data[:, :, n_chan // 2 + ii]   = 1000 / signal_bw

    print("--- Run dedoppler() then hitsearch() ---")
    dedopp, metadata = dedoppler(darray.data, metadata, boxcar_size=16, max_dd=1.0)
    hits0 = hitsearch(dedopp, metadata, threshold=1000).sort_values('snr')
    print(hits0)
    # Output should be
    #driftrate      f_start      snr  driftrate_idx  channel_idx  boxcar_size
    #0        0.0  1000.002056  32000.0             32         2056           16
    # Note that SNR here is unnormalized, so actually peak value -- as we didn't renormalize
    h0 = hits0.iloc[0]
    assert h0['snr'] == 32000.0
    assert h0['channel_idx'] == 2056
    assert h0['driftrate_idx'] == 32 or h0['driftrate_idx'] == 33 ## Not sure why new algorithm puts centroid to the side?
    assert len(hits0) == 1

    print("--- run_pipeline with w/o merge --- ")
    dedopp, metadata, hits = run_pipeline(darray.data, metadata, max_dd=1.0, min_dd=None, threshold=100,
                                          n_boxcar=7, merge_boxcar_trials=False)

    for rid, hit in hits.iterrows():
         assert(np.abs(hit['channel_idx'] - 2048) < np.max((signal_bw, hit['boxcar_size'])))

    print(hits)

    print("--- run merge_hits --- ")
    print(hits.dtypes)
    merged_hits = merge_hits(hits)
    assert len(merged_hits == 1)
    print(merged_hits)

    print("--- run_pipeline with merge --- ")
    dedopp, md, hits2 = run_pipeline(darray.data, metadata, max_dd=1.0, min_dd=None, threshold=100,
                                           n_boxcar=7, merge_boxcar_trials=True)
    hits2
    print(hits2)
    assert hits2.iloc[0]['boxcar_size'] == signal_bw
    assert len(hits2) == len(merged_hits) == 1

    plt.figure(figsize=(10, 4))
    plt.subplot(1,2,1)
    imshow_waterfall(darray.data, metadata, 'channel', 'timestep')

    plt.subplot(1,2,2)
    imshow_dedopp(dedopp, metadata, 'channel', 'driftrate')

    plt.savefig('docs/figs/test_hitsearch.png')
    plt.show()

def test_hitsearch_multi():
    """ Test hit search routine with multiple signals """
    metadata = {'fch1': 6095.214842353016*u.MHz,
            'dt': 18.25361108*u.s,
            'df': 2.7939677238464355*u.Hz}

    frame = stg.Frame(fchans=2**12*u.pixel,
                      tchans=32*u.pixel,
                      df=metadata['df'],
                      dt=metadata['dt'],
                      fch1=metadata['fch1'])

    test_tones = [
      {'f_start': frame.get_frequency(index=500), 'drift_rate': 0.50*u.Hz/u.s, 'snr': 100, 'width': 20*u.Hz},
      {'f_start': frame.get_frequency(index=800), 'drift_rate': -0.40*u.Hz/u.s, 'snr': 100, 'width': 20*u.Hz},
      {'f_start': frame.get_frequency(index=2048), 'drift_rate': 0.00*u.Hz/u.s, 'snr': 20, 'width': 6*u.Hz},
      {'f_start': frame.get_frequency(index=3000), 'drift_rate': 0.07*u.Hz/u.s, 'snr': 50, 'width': 3*u.Hz}
    ]

    frame.add_noise(x_mean=0, x_std=5, noise_type='gaussian')

    for tone in test_tones:
        frame.add_signal(stg.constant_path(f_start=tone['f_start'],
                                                drift_rate=tone['drift_rate']),
                              stg.constant_t_profile(level=frame.get_intensity(snr=tone['snr'])),
                              stg.gaussian_f_profile(width=tone['width']),
                              stg.constant_bp_profile(level=1))

    frame.save_fil(filename=synthetic_fil)
    darray = from_fil(synthetic_fil)

    fig = plt.figure(figsize=(10, 6))  #  <============ fig is UNUSED

    dedopp, md, hits = run_pipeline(darray.data, metadata, max_dd=1.0, min_dd=None, threshold=100,
                                    n_boxcar=5, merge_boxcar_trials=True)
    print(hits.sort_values('snr', ascending=False))

    plt.figure(figsize=(10, 4))
    plt.subplot(1,2,1)
    imshow_waterfall(darray.data, md, 'channel', 'timestep')

    plt.subplot(1,2,2)
    imshow_dedopp(dedopp, md, 'channel', 'driftrate')
    overlay_hits(hits, 'channel', 'driftrate')

    plt.savefig('docs/figs/test_hitsearch_multi.png')
    plt.show()

if __name__ == "__main__":
    test_dedoppler()
    test_dedoppler_boxcar()
    test_hitsearch()
    test_hitsearch_multi()<|MERGE_RESOLUTION|>--- conflicted
+++ resolved
@@ -1,11 +1,5 @@
-<<<<<<< HEAD
 from hyperseti.dedoppler import dedoppler, apply_boxcar, normalize
-
 from hyperseti.hits import hitsearch
-
-=======
-from hyperseti import dedoppler, run_pipeline, apply_boxcar, normalize, merge_hits, hitsearch
->>>>>>> 9dd07195
 from hyperseti.data_array import from_fil
 
 from astropy import units as u
@@ -26,7 +20,6 @@
     # zero drift test, no normalization
     test_data = np.ones(shape=(32, 1, 1024))
     test_data[:, :, 511] = 10
-<<<<<<< HEAD
     
     metadata = {'frequency_start': 1000*u.MHz, 
                 'time_step': 1.0*u.s, 
@@ -39,32 +32,13 @@
     print(np.max(dedopp.data), np.sum(test_data[:, :, 511]))
     assert np.max(dedopp.data) == np.sum(test_data[:, :, 511])
     
-=======
-
-    metadata = {'fch1': 1000*u.MHz,
-            'dt': 1.0*u.s,
-            'df': 1.0*u.Hz}
-
-    dedopp, metadata = dedoppler(test_data, metadata, boxcar_size=1,
-                                 max_dd=1.0)
-
-    assert np.max(dedopp) == np.sum(test_data[:, :, 511])
->>>>>>> 9dd07195
-
-
 
     for dr_test in (0.0, 0.1, 0.5, -0.25, -0.5):
         # single drifting tone
         frame = stg.Frame(fchans=2**10*u.pixel, tchans=32*u.pixel,
-<<<<<<< HEAD
                   df=metadata['frequency_step'], dt=metadata['time_step'], fch1=metadata['frequency_start'])
     
         tone = {'f_start': frame.get_frequency(index=500), 'drift_rate': dr_test * u.Hz / u.s, 'snr': 500, 'width': metadata['frequency_step']}
-=======
-                  df=metadata['df'], dt=metadata['dt'], fch1=metadata['fch1'])
-
-        tone = {'f_start': frame.get_frequency(index=500), 'drift_rate': dr_test * u.Hz / u.s, 'snr': 500, 'width': metadata['df']}
->>>>>>> 9dd07195
         frame.add_noise(x_mean=1, noise_type='chi2')
 
         frame.add_signal(stg.constant_path(f_start=tone['f_start'],
@@ -86,29 +60,18 @@
 
         maxpixel = np.argmax(dedopp.data)
         mdrift, mchan = (maxpixel // 1024, maxpixel % 1024)
-<<<<<<< HEAD
         optimal_drift = metadata['drift_rates'][mdrift].value
         maxpixel_val = np.max(dedopp.data)
         
-=======
-        optimal_drift = metadata['drift_trials'][mdrift]
-        maxpixel_val = np.max(dedopp)
-
->>>>>>> 9dd07195
         frac_recovered = (maxpixel_val / manual_dd_tot)
 
         print(f"Inserted drift rate:  {tone['drift_rate']} \tSUM: {manual_dd_tot:2.2f}")
         print(f"Recovered drift rate: {optimal_drift} Hz / s \tSUM: {maxpixel_val:2.2f}\n")
 
         # Channel should detected at +/- 1 chan
-<<<<<<< HEAD
         print(mdrift, mchan)
         #assert np.abs(mchan - 500) <= 1
         
-=======
-        assert np.abs(mchan - 500) <= 1
-
->>>>>>> 9dd07195
         # Drift rate should be detected +/- 1 drift resolution
         assert np.abs(optimal_drift - dr_test) <= 1.01*np.abs(metadata['drift_rate_step'].value)
 
