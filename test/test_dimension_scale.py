--- conflicted
+++ resolved
@@ -108,17 +108,7 @@
     ts2 = TimeScale('time', tstart + 1, tsamp, 16, time_format='mjd', time_delta_format='sec')
     print(ts2 - ts1)
 
-<<<<<<< HEAD
-def test_index():
-    # Test index() method works with quantities
-    ds1 = DimensionScale('frequency', 1000, 0.1, n_step=100, units='MHz')
-    q = 1001 * u.MHz
-     
-    print(ds1.index(q))
-    q = np.array([1000, 1001, 1002.11]) * 1e6 * u.Hz
-    print(ds1.index(q))
-    assert np.allclose(ds1.index(q), [0, 10, 21])
-=======
+
 def test_raises():
     print("\n-------TESTING Error Raising-------")
     ds = DimensionScale('frequency', 1000, 0.1, n_step=100, units='MHz')
@@ -132,7 +122,6 @@
         # TypeError: no implementation found for 'numpy.mean' on types that
         # implement __array_function__: [<class 'hyperseti.dimension_scale.DimensionScale'>]
         np.mean(ds)
->>>>>>> 13b21a44
     
     with pytest.raises(ValueError):
         ds.index(-1)
@@ -154,8 +143,5 @@
     test_dimension_scale()
     test_time_scale()
     test_scalar_add()
-<<<<<<< HEAD
-=======
     test_raises()
->>>>>>> 13b21a44
     test_index()