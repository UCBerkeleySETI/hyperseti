--- conflicted
+++ resolved
@@ -271,12 +271,7 @@
         #x = x0 + i * dx
         # i = (x - x0) / dx
         if isinstance(val, Quantity):
-<<<<<<< HEAD
             val = val.to(self.units).value
-            
-=======
-            val = val.to(self.units)
->>>>>>> 13b21a44
         if isinstance(val, np.ndarray):
             i = ( (val - self.val_start) / self.val_step).astype('int32')
             if np.min(i) < 0:
